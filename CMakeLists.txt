--- conflicted
+++ resolved
@@ -15,17 +15,12 @@
 if(NOT TARGET libPjon)
     FetchContent_Declare(
       Pjon
-<<<<<<< HEAD
       # TODO: using my private fork for now, which includes fix for
       #       https://github.com/gioblu/PJON/issues/406
       #       Once this is merged and release, can use official upstream again
       GIT_REPOSITORY https://github.com/rainerschoe/PJON.git
       #GIT_REPOSITORY https://github.com/gioblu/PJON
-      #GIT_TAG        13.0
-=======
-      GIT_REPOSITORY https://github.com/gioblu/PJON
-      GIT_TAG        f3611f40
->>>>>>> ed3d32dd
+      #GIT_TAG        f3611f40
     )
 
     FetchContent_GetProperties(Pjon)
